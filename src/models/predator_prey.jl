--- conflicted
+++ resolved
@@ -72,13 +72,8 @@
         id += 1
         fully_grown = rand(Bool)
         countdown = fully_grown ? regrowth_time : rand(1:regrowth_time) - 1
-<<<<<<< HEAD
         grass = Grass(id, (0, 0), fully_grown, countdown)
-        add_agent!(grass, n, model)
-=======
-        grass = Grass(id, (0, 0), fully_grown, regrowth_time, countdown)
         add_agent!(grass, vertex2coord(n, model), model)
->>>>>>> 01198360
     end
     return model, predator_prey_agent_step!, dummystep
 end
