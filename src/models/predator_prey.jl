--- conflicted
+++ resolved
@@ -49,12 +49,8 @@
     sheep_reproduce = 0.04,
     wolf_reproduce = 0.05,
 )
-<<<<<<< HEAD
-    space = GridSpace(dims)
+    space = GridSpace(dims, metric = :euclidean, periodic = false)
     properties = Dict(:Δenergy_wolf => Δenergy_wolf, :Δenergy_sheep => Δenergy_sheep, :regrowth_time => regrowth_time, :sheep_reproduce => sheep_reproduce, :wolf_reproduce => wolf_reproduce)
-=======
-    space = GridSpace(dims, periodic = false)
->>>>>>> 603e9666
     model =
         ABM(Union{Sheep,Wolf,Grass}, space, scheduler = by_type(true, true), warn = false, properties=properties)
     id = 0
@@ -76,13 +72,8 @@
         id += 1
         fully_grown = rand(Bool)
         countdown = fully_grown ? regrowth_time : rand(1:regrowth_time) - 1
-<<<<<<< HEAD
         grass = Grass(id, (0, 0), fully_grown, countdown)
-        add_agent!(grass, n, model)
-=======
-        grass = Grass(id, (0, 0), fully_grown, regrowth_time, countdown)
         add_agent!(grass, p, model)
->>>>>>> 603e9666
     end
     return model, predator_prey_agent_step!, dummystep
 end
@@ -90,11 +81,7 @@
 function predator_prey_agent_step!(sheep::Sheep, model)
     move!(sheep, model)
     sheep.energy -= 1
-<<<<<<< HEAD
-    agents = [model[i] for i in get_node_contents(sheep.pos, model)]
-=======
     agents = collect(agents_in_position(sheep.pos, model))
->>>>>>> 603e9666
     dinner = filter!(x -> isa(x, Grass), agents)
     eat!(sheep, dinner, model)
     if sheep.energy < 0
@@ -109,11 +96,7 @@
 function predator_prey_agent_step!(wolf::Wolf, model)
     move!(wolf, model)
     wolf.energy -= 1
-<<<<<<< HEAD
-    agents = [model[i] for i in get_node_contents(wolf.pos, model)]
-=======
     agents = collect(agents_in_position(wolf.pos, model))
->>>>>>> 603e9666
     dinner = filter!(x -> isa(x, Sheep), agents)
     eat!(wolf, dinner, model)
     if wolf.energy < 0
