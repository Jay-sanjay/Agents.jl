# Some deprecations exist in submodules Pathfinding, OSM

@deprecate edistance euclidean_distance
@deprecate rem_node! rem_vertex!
@deprecate add_node! add_vertex!
@deprecate kill_agent! remove_agent!
@deprecate genocide! remove_all!
@deprecate UnkillableABM UnremovableABM

function ContinuousSpace(extent, spacing; kwargs...)
    @warn "Specifying `spacing` by position is deprecated. Use keyword `spacing` instead."
    return ContinuousSpace(extent; spacing = spacing, kwargs...)
end

"""
    seed!(model [, seed])

Reseed the random number pool of the model with the given seed or a random one,
when using a pseudo-random number generator like `MersenneTwister`.
"""
function seed!(model::ABM, args...)
    @warn "`seed!(model::ABM, ...)` is deprecated. Do `seed!(abmrng(model), ...)`."
    Random.seed!(abmrng(model), args...)
end

# From before the move to an interface for ABMs and making `ABM` abstract.
AgentBasedModel(args...; kwargs...) = SingleContainerABM(args...; kwargs...)


"""
    walk!(agent, rand, model)

Invoke a random walk by providing the `rand` function in place of
`direction`. For `AbstractGridSpace`, the walk will cover ±1 positions in all directions,
`ContinuousSpace` will reside within [-1, 1].

This functionality is deprecated. Use [`randomwalk!`](@ref) instead.
"""
function walk!(agent, ::typeof(rand), model::ABM{<:AbstractGridSpace{D}}; kwargs...) where {D}
    @warn "Producing random walks through `walk!` is deprecated. Use `randomwalk!` instead."
    walk!(agent, Tuple(rand(abmrng(model), -1:1, D)), model; kwargs...)
end

function walk!(agent, ::typeof(rand), model::ABM{<:ContinuousSpace{D}}) where {D}
    @warn "Producing random walks through `walk!` is deprecated. Use `randomwalk!` instead."
    walk!(agent, Tuple(2.0 * rand(abmrng(model)) - 1.0 for _ in 1:D), model)
end

# Fixed mass
export FixedMassABM
const FixedMassABM = SingleContainerABM{S,A,SizedVector{A}} where {S,A,C}

"""
    FixedMassABM(agent_vector [, space]; properties, kwargs...) → model

Similar to [`UnremovableABM`](@ref), but agents cannot be removed nor added.
Hence, all agents in the model must be provided in advance as a vector.
This allows storing agents into a `SizedVector`, a special vector with statically typed
size which is the same as the size of the input `agent_vector`.
This version of agent based model offers better performance than [`UnremovableABM`](@ref)
if the number of agents is important and used often in the simulation.

It is mandatory that the agent ID is exactly the same as its position
in the given `agent_vector`.
"""
function FixedMassABM(
    agents::AbstractVector{A},
    space::S = nothing;
    scheduler::F = Schedulers.fastest,
    properties::P = nothing,
    rng::R = Random.default_rng(),
    warn = true
) where {A<:AbstractAgent, S<:SpaceType,F,P,R<:AbstractRNG}
    @warn "`FixedMassABM` is deprecated and will be removed in future versions of Agents.jl."
    C = SizedVector{length(agents), A}
    fixed_agents = C(agents)
    # Validate that agent ID is the same as its order in the vector.
    for (i, a) in enumerate(agents)
        i ≠ a.id && throw(ArgumentError("$(i)-th agent had ID $(a.id) instead of $i."))
    end
    agent_validator(A, space, warn)
    return SingleContainerABM{S,A,C,F,P,R}(fixed_agents, space, scheduler, properties, rng, Ref(0))
end
nextid(model::FixedMassABM) = error("There is no `nextid` in a `FixedMassABM`. Most likely an internal error.")
function add_agent_to_model!(agent::A, model::FixedMassABM) where {A<:AbstractAgent}
    error("Cannot add agents in a `FixedMassABM`")
end
function remove_agent_from_model!(agent::A, model::FixedMassABM) where {A<:AbstractAgent}
    error("Cannot remove agents in a FixedMassABM`")
end
modelname(::SizedVector) = "FixedMassABM"

<<<<<<< HEAD
macro agent(new_name, base_type, super_type, extra_fields)
    # This macro was generated with the guidance of @rdeits on Discourse:
    # https://discourse.julialang.org/t/
    # metaprogramming-obtain-actual-type-from-symbol-for-field-inheritance/84912
    @warn "this version of the agent macro is deprecated. Use the new version described in 
         the docs of the agent macro introduced in the 6.0 release."
    # hack for backwards compatibility (PR #846)
    if base_type isa Expr
        if base_type.args[1] == :ContinuousAgent && length(base_type.args) == 2
            base_type = Expr(base_type.head, base_type.args..., :Float64)
        end
    end
    # We start with a quote. All macros return a quote to be evaluated
    quote
        let
            # Here we collect the field names and types from the base type
            # Because the base type already exists, we escape the symbols to obtain it
            base_T = $(esc(base_type))
            base_fieldnames = fieldnames(base_T)
            base_fieldtypes = fieldtypes(base_T)
            base_fieldconsts = isconst.(base_T, base_fieldnames)
            iter_fields = zip(base_fieldnames, base_fieldtypes, base_fieldconsts)
            base_fields = [c ? Expr(:const, :($f::$T)) : (:($f::$T))
                           for (f, T, c) in iter_fields]
            # Then, we prime the additional name and fields into QuoteNodes
            # We have to do this to be able to interpolate them into an inner quote.
            name = $(QuoteNode(new_name))
            additional_fields = $(QuoteNode(extra_fields.args))
            # here, we mutate any const fields defined by the consts variable in the macro
            additional_fields = filter(f -> typeof(f) != LineNumberNode, additional_fields)
            args_names = map(f -> f isa Expr ? f.args[1] : f, additional_fields)
            index_consts = findfirst(f -> f == :constants, args_names)
            if index_consts != nothing
                consts_args = eval(splice!(additional_fields, index_consts))
                for arg in consts_args
                    i = findfirst(a -> a == arg, args_names)
                    additional_fields[i] = Expr(:const, additional_fields[i])
                end
            end
            # Now we start an inner quote. This is because our macro needs to call `eval`
            # However, this should never happen inside the main body of a macro
            # There are several reasons for that, see the cited discussion at the top
            expr = quote
                # Also notice that we quote supertype and interpolate it twice
                @kwdef mutable struct $name <: $$(QuoteNode(super_type))
                    $(base_fields...)
                    $(additional_fields...)
                end
            end
            # @show expr # uncomment this to see that the final expression looks as desired
            # It is important to evaluate the macro in the module that it was called at
            Core.eval($(__module__), expr)
        end
        # allow attaching docstrings to the new struct, issue #715
        Core.@__doc__($(esc(Docs.namify(new_name))))
        nothing
    end
end

macro agent(new_name, base_type, extra_fields)
    # Here we nest one macro call into another because there is no way to provide 
    # defaults for macro arguments. We proceed to call the actual macro with the default
    # `super_type = AbstractAgent`. This requires us to disable 'macro hygiene', see here
    # for a brief explanation of the potential issues with this: 
    # https://discourse.julialang.org/t/calling-a-macro-from-within-a-macro-revisited/19680/16?u=fbanning
    esc(quote
        Agents.@agent($new_name, $base_type, Agents.AbstractAgent, $extra_fields)
    end)
end
=======
"""
    add_agent_single!(agent, model::ABM{<:DiscreteSpace}) → agent

Add the `agent` to a random position in the space while respecting a maximum of one agent
per position, updating the agent's position to the new one.

This function does nothing if there aren't any empty positions.
"""
function add_agent_single!(agent::A, model::ABM{<:DiscreteSpace,A}) where {A<:AbstractAgent}
    @warn "Adding agent with add_agent_single!(agent::AbstractAgent, model::ABM) is deprecated. 
           Use add_agent_single!([pos,] A::Type, model::ABM; kwargs...) or add_agent_single!([pos,] A::Type, model::ABM, args...)."
    position = random_empty(model)
    isnothing(position) && return nothing
    agent.pos = position
    add_agent_pos!(agent, model)
    return agent
end

"""
    add_agent!(agent::AbstractAgent [, pos], model::ABM) → agent
Add the `agent` to the model in the given position.
If `pos` is not given, the `agent` is added to a random position.
The `agent`'s position is always updated to match `position`, and therefore for `add_agent!`
the position of the `agent` is meaningless. Use [`add_agent_pos!`](@ref) to use
the `agent`'s position.

The type of `pos` must match the underlying space position type.
"""
function add_agent!(agent::AbstractAgent, model::ABM)
    @warn "Adding agent with add_agent!(agent::AbstractAgent, model::ABM) is deprecated. 
           Use add_agent!([pos,] A::Type, model::ABM; kwargs...) or add_agent!([pos,] A::Type, model::ABM, args...)."
    agent.pos = random_position(model)
    add_agent_pos!(agent, model)
end

function add_agent!(agent::AbstractAgent, pos::ValidPos, model::ABM)
    @warn "Adding agent with add_agent!(agent::AbstractAgent, pos::ValidPos, model::ABM) is deprecated. 
           Use add_agent!([pos,] A::Type, model::ABM; kwargs...) or add_agent!([pos,] A::Type, model::ABM, args...)."
    agent.pos = pos
    add_agent_pos!(agent, model)
end
>>>>>>> abca390a
<|MERGE_RESOLUTION|>--- conflicted
+++ resolved
@@ -90,7 +90,6 @@
 end
 modelname(::SizedVector) = "FixedMassABM"
 
-<<<<<<< HEAD
 macro agent(new_name, base_type, super_type, extra_fields)
     # This macro was generated with the guidance of @rdeits on Discourse:
     # https://discourse.julialang.org/t/
@@ -160,7 +159,7 @@
         Agents.@agent($new_name, $base_type, Agents.AbstractAgent, $extra_fields)
     end)
 end
-=======
+
 """
     add_agent_single!(agent, model::ABM{<:DiscreteSpace}) → agent
 
@@ -201,5 +200,4 @@
            Use add_agent!([pos,] A::Type, model::ABM; kwargs...) or add_agent!([pos,] A::Type, model::ABM, args...)."
     agent.pos = pos
     add_agent_pos!(agent, model)
-end
->>>>>>> abca390a
+end