# # SIR model for the spread of COVID-19
# ```@raw html
# <video width="auto" controls autoplay loop>
# <source src="../covid_evolution.mp4" type="video/mp4">
# </video>
# ```
#
# This example illustrates how to use `GraphSpace` and how to model agents on an graph
# (network) where the transition probabilities between each node (position) is not constant.
# ## SIR model

# A SIR model tracks the ratio of Susceptible, Infected, and Recovered individuals within a population.
# Here we add one more category of individuals: those who are infected, but do not know it.
# Transmission rate for infected and diagnosed individuals is lower than infected and undetected.
# We also allow a fraction of recovered individuals to catch the disease again, meaning
# that recovering the disease does not bring full immunity.

# ## Model parameters
# Here are the model parameters, some of which have default values.
# * `Ns`: a vector of population sizes per city. The amount of cities is just `C=length(Ns)`.
# * `β_und`: a vector for transmission probabilities β of the infected but undetected per city.
#   Transmission probability is how many susceptible are infected per day by an infected individual.
#   If social distancing is practiced, this number increases.
# * `β_det`: an array for transmission probabilities β of the infected and detected per city.
#   If hospitals are full, this number increases.
# * `infection_period = 30`: how many days before a person dies or recovers.
# * `detection_time = 14`: how many days before an infected person is detected.
# * `death_rate = 0.02`: the probability that the individual will die after the `infection_period`.
# * `reinfection_probability = 0.05`: The probability that a recovered person can get infected again.
# * `migration_rates`: A matrix of migration probability per individual per day from one city to another.
# * `Is = [zeros(C-1)..., 1]`: An array for initial number of infected but undetected people per city.
#   This starts as only one infected individual in the last city.

# Notice that `Ns, β, Is` all need to have the same length, as they are numbers for each
# city. We've tried to add values to the infection parameters similar to the ones you would hear
# on the news about COVID-19.

# The good thing with Agent based models is that you could easily extend the model we
# implement here to also include age as an additional property of each agent.
# This makes ABMs flexible and suitable for research of virus spreading.

# ## Making the model in Agents.jl
# We start by defining the `PoorSoul` agent type and the ABM
cd(@__DIR__) #src
using Agents, Random, DataFrames, LightGraphs
using Distributions: Poisson, DiscreteNonParametric
using DrWatson: @dict
using CairoMakie

mutable struct PoorSoul <: AbstractAgent
    id::Int
    pos::Int
    days_infected::Int  # number of days since is infected
    status::Symbol  # 1: S, 2: I, 3:R
end

function model_initiation(;
    Ns,
    migration_rates,
    β_und,
    β_det,
    infection_period = 30,
    reinfection_probability = 0.05,
    detection_time = 14,
    death_rate = 0.02,
    Is = [zeros(Int, length(Ns) - 1)..., 1],
    seed = 0,
)

    rng = MersenneTwister(seed)
    @assert length(Ns) ==
    length(Is) ==
    length(β_und) ==
    length(β_det) ==
    size(migration_rates, 1) "length of Ns, Is, and B, and number of rows/columns in migration_rates should be the same "
    @assert size(migration_rates, 1) == size(migration_rates, 2) "migration_rates rates should be a square matrix"

    C = length(Ns)
    ## normalize migration_rates
    migration_rates_sum = sum(migration_rates, dims = 2)
    for c in 1:C
        migration_rates[c, :] ./= migration_rates_sum[c]
    end

    properties = @dict(
        Ns,
        Is,
        β_und,
        β_det,
        β_det,
        migration_rates,
        infection_period,
        infection_period,
        reinfection_probability,
        detection_time,
        C,
        death_rate
    )
    space = GraphSpace(complete_digraph(C))
    model = ABM(PoorSoul, space; properties, rng)

    ## Add initial individuals
    for city in 1:C, n in 1:Ns[city]
        ind = add_agent!(city, model, 0, :S) # Susceptible
    end
    ## add infected individuals
    for city in 1:C
        inds = ids_in_position(city, model)
        for n in 1:Is[city]
            agent = model[inds[n]]
            agent.status = :I # Infected
            agent.days_infected = 1
        end
    end
    return model
end
nothing # hide

# We will make a function that starts a model with `C` number of cities,
# and creates the other parameters automatically by attributing some random
# values to them. You could directly use the above constructor and specify all
# `Ns, β`, etc. for a given set of cities.

# All cities are connected with each other, while it is more probable to travel from a city
# with small population into a city with large population.

using LinearAlgebra: diagind

function create_params(;
    C,
    max_travel_rate,
    infection_period = 30,
    reinfection_probability = 0.05,
    detection_time = 14,
    death_rate = 0.02,
    Is = [zeros(Int, C - 1)..., 1],
    seed = 19,
)

    Random.seed!(seed)
    Ns = rand(50:5000, C)
    β_und = rand(0.3:0.02:0.6, C)
    β_det = β_und ./ 10

    Random.seed!(seed)
    migration_rates = zeros(C, C)
    for c in 1:C
        for c2 in 1:C
            migration_rates[c, c2] = (Ns[c] + Ns[c2]) / Ns[c]
        end
    end
    maxM = maximum(migration_rates)
    migration_rates = (migration_rates .* max_travel_rate) ./ maxM
    migration_rates[diagind(migration_rates)] .= 1.0

    params = @dict(
        Ns,
        β_und,
        β_det,
        migration_rates,
        infection_period,
        reinfection_probability,
        detection_time,
        death_rate,
        Is
    )

    return params
end

params = create_params(C = 8, max_travel_rate = 0.01)
model = model_initiation(; params...)

# ## SIR Stepping functions

# Now we define the functions for modelling the virus spread in time

function agent_step!(agent, model)
    migrate!(agent, model)
    transmit!(agent, model)
    update!(agent, model)
    recover_or_die!(agent, model)
end

function migrate!(agent, model)
    pid = agent.pos
    d = DiscreteNonParametric(1:(model.C), model.migration_rates[pid, :])
    m = rand(model.rng, d)
    if m ≠ pid
        move_agent!(agent, m, model)
    end
end

function transmit!(agent, model)
    agent.status == :S && return
    rate = if agent.days_infected < model.detection_time
        model.β_und[agent.pos]
    else
        model.β_det[agent.pos]
    end

    d = Poisson(rate)
    n = rand(model.rng, d)
    n == 0 && return

    for contactID in ids_in_position(agent, model)
        contact = model[contactID]
        if contact.status == :S ||
           (contact.status == :R && rand(model.rng) ≤ model.reinfection_probability)
            contact.status = :I
            n -= 1
            n == 0 && return
        end
    end
end

update!(agent, model) = agent.status == :I && (agent.days_infected += 1)

function recover_or_die!(agent, model)
    if agent.days_infected ≥ model.infection_period
        if rand(model.rng) ≤ model.death_rate
            kill_agent!(agent, model)
        else
            agent.status = :R
            agent.days_infected = 0
        end
    end
end
nothing # hide

# ## Example animation

# First, we'll define a few variables that look over aspects of the model
total_infected(m) = count(a.status == :I for a in allagents(m))
infected_fraction(x) = cgrad(:inferno)[count(model[id].status == :I for id in x) / length(x)]
s = Observable(0) # Current step
total = Observable(total_infected(model)) # Number of infected across all cities
color = Observable(infected_fraction.(model.space.s)) # Percentage of infected people per city
title = lift((c, t) -> "Step = "*string(c)*", Infected = "*string(t), s, total)

# Then, initialise the model and view the contagion:

model = model_initiation(; params...)
figure = Figure(resolution = (600, 400))
ax = figure[1, 1] = Axis(figure; title, xlabel = "City", ylabel = "Population")
barplot!(ax, model.Ns, strokecolor = :black, strokewidth = 1; color)
record(figure, "covid_evolution.mp4"; framerate = 5) do io
    for j in 1:40
        recordframe!(io)
        Agents.step!(model, agent_step!, 1)
        color[] = infected_fraction.(model.space.s)
        s[] += 1
        total[] = total_infected(model)
    end
    recordframe!(io)
end
nothing # hide
# ```@raw html
# <video width="auto" controls autoplay loop>
# <source src="../covid_evolution.mp4" type="video/mp4">
# </video>
# ```

# One can really see "explosive growth" in this animation. Things look quite calm for
# a while and then suddenly supermarkets have no toilet paper anymore!

# ## Exponential growth

# We now run the model and collect data. We define two useful functions for
# data collection:
infected(x) = count(i == :I for i in x)
recovered(x) = count(i == :R for i in x)
nothing # hide

# and then collect data
model = model_initiation(; params...)

to_collect = [(:status, f) for f in (infected, recovered, length)]
data, _ = run!(model, agent_step!, 100; adata = to_collect)
data[1:10, :]

# We now plot how quantities evolved in time to show
# the exponential growth of the virus

N = sum(model.Ns) # Total initial population
x = data.step
<<<<<<< HEAD
p = plot(
    x,
    log10.(data[:, dataname((:status, infected))]),
    label = "infected",
    xlabel = "steps",
    ylabel = "log10(count)",
)
plot!(p, x, log10.(data[:, dataname((:status, recovered))]), label = "recovered")
dead = log10.(N .- data[:, dataname((:status, length))])
plot!(p, x, dead, label = "dead")
=======
figure = Figure(resolution = (600, 400))
ax = figure[1, 1] = Axis(figure, xlabel = "steps", ylabel = "log10(count)")
li = lines!(ax, x, log10.(data[:, aggname(:status, infected)]), color = :blue)
lr = lines!(ax, x, log10.(data[:, aggname(:status, recovered)]), color = :red)
dead = log10.(N .- data[:, aggname(:status, length)])
ld = lines!(ax, x, dead, color = :green)
figure[1, 2] = Legend(figure, [li, lr, ld], ["infected", "recovered", "dead"], textsize = 12)
figure
>>>>>>> 671285aa

# The exponential growth is clearly visible since the logarithm of the number of infected increases
# linearly, until everyone is infected.<|MERGE_RESOLUTION|>--- conflicted
+++ resolved
@@ -284,18 +284,6 @@
 
 N = sum(model.Ns) # Total initial population
 x = data.step
-<<<<<<< HEAD
-p = plot(
-    x,
-    log10.(data[:, dataname((:status, infected))]),
-    label = "infected",
-    xlabel = "steps",
-    ylabel = "log10(count)",
-)
-plot!(p, x, log10.(data[:, dataname((:status, recovered))]), label = "recovered")
-dead = log10.(N .- data[:, dataname((:status, length))])
-plot!(p, x, dead, label = "dead")
-=======
 figure = Figure(resolution = (600, 400))
 ax = figure[1, 1] = Axis(figure, xlabel = "steps", ylabel = "log10(count)")
 li = lines!(ax, x, log10.(data[:, aggname(:status, infected)]), color = :blue)
@@ -304,7 +292,6 @@
 ld = lines!(ax, x, dead, color = :green)
 figure[1, 2] = Legend(figure, [li, lr, ld], ["infected", "recovered", "dead"], textsize = 12)
 figure
->>>>>>> 671285aa
 
 # The exponential growth is clearly visible since the logarithm of the number of infected increases
 # linearly, until everyone is infected.